#!/usr/bin/env bash
set -e
set -u

# Specify the path for the input files and the output files
reference_path=$1
input_path=$2
output_path=$3

# Set the number of threads to use
threads=$4

# Read the reference sequence
reference=$(awk 'NR==2' $reference_path)

# Ensure the output path exists
mkdir -p $output_path

# Loop through all the reads fastq files in the input path
for reads_file in $input_path/reads_fc*.fastq.gz; do
    # Extract the number after fc
    number=$(basename $reads_file | sed -E 's/reads_fc([0-9]+)\.fastq.gz/\1/')

    # Generate uuid
    uuid=$(uuidgen)
  
    # Generate the corresponding seed file and output bam file names
    reference_file="$input_path/reference_fc${number}.fasta"
    output_bam="$output_path/calls_to_draft_fc${number}"

<<<<<<< HEAD
    # Write seed file
    printf ">$uuid\n$reference\n" > $seed_file

    # Append to reference.fasta
    printf ">$uuid\n$reference\n" >> reference_all.fasta

    echo "Processing reads file: $reads_file as $uuid."
    mini_align.sh -i $reads_file -r $seed_file -m -p $output_bam -t $threads
=======
    echo "Processing reads file: $reads_file."
    mini_align.sh -i $reads_file -r $reference_file -m -p $output_bam -t $threads
>>>>>>> da4d8608
done<|MERGE_RESOLUTION|>--- conflicted
+++ resolved
@@ -28,17 +28,7 @@
     reference_file="$input_path/reference_fc${number}.fasta"
     output_bam="$output_path/calls_to_draft_fc${number}"
 
-<<<<<<< HEAD
-    # Write seed file
-    printf ">$uuid\n$reference\n" > $seed_file
-
-    # Append to reference.fasta
-    printf ">$uuid\n$reference\n" >> reference_all.fasta
-
-    echo "Processing reads file: $reads_file as $uuid."
-    mini_align.sh -i $reads_file -r $seed_file -m -p $output_bam -t $threads
-=======
     echo "Processing reads file: $reads_file."
     mini_align.sh -i $reads_file -r $reference_file -m -p $output_bam -t $threads
->>>>>>> da4d8608
+
 done