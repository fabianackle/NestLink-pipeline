process DORADO_CONSENSUS {
    tag "${sample_id}"

    publishDir params.outdir, mode: 'copy', pattern: '*.fastq.gz'

    input:
    tuple val(sample_id), path(bam), path(bai), path(reference)

    output:
    tuple val(sample_id), path("${sample_id}_polished.fastq.gz"), emit: consensus

    script:
    """
    dorado polish ${bam} ${reference} \
        --qualities \
        --ignore-read-groups \
<<<<<<< HEAD
        --batchsize 250 \
        --infer-threads ${ task.cpus.intdiv(2) } \
        --threads ${task.cpus} \
        --bacteria \
=======
>>>>>>> af3cc4e7
        > ${sample_id}_polished.fastq

    gzip ${sample_id}_polished.fastq   
    """
}<|MERGE_RESOLUTION|>--- conflicted
+++ resolved
@@ -14,13 +14,10 @@
     dorado polish ${bam} ${reference} \
         --qualities \
         --ignore-read-groups \
-<<<<<<< HEAD
         --batchsize 250 \
         --infer-threads ${ task.cpus.intdiv(2) } \
         --threads ${task.cpus} \
         --bacteria \
-=======
->>>>>>> af3cc4e7
         > ${sample_id}_polished.fastq
 
     gzip ${sample_id}_polished.fastq   
